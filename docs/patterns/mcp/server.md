--- conflicted
+++ resolved
@@ -241,8 +241,7 @@
     asyncio.run(run_websocket_server(server, host="0.0.0.0", port=8080))
 ```
 
-<<<<<<< HEAD
-### Server-Sent Events (SSE) Transport
+### Streamable HTTP Transport (Server-Sent Events)
 
 Server-Sent Events (SSE) provides an ideal transport mechanism for MCP servers that need to stream responses, deliver real-time updates, or handle long-running operations with continuous feedback.
 
@@ -270,11 +269,6 @@
 #### Implementation Examples
 
 ##### Basic SSE Server Setup
-=======
-### Streamable HTTP Transport (SSE)
-
-For real-time streaming capabilities, use Server-Sent Events:
->>>>>>> 797110c4
 
 ```python
 from mcp import McpServer
@@ -350,7 +344,6 @@
     uvicorn.run(app, host="0.0.0.0", port=8000)
 ```
 
-<<<<<<< HEAD
 ##### Advanced SSE with Custom Event Types and Error Handling
 
 ```python
@@ -554,8 +547,6 @@
 | **Complexity** | Low | Medium | Low | Low |
 | **Use Case** | Real-time updates | Interactive apps | Simple requests | Local tools |
 
-=======
->>>>>>> 797110c4
 For more detailed information on Streamable HTTP implementation, see [Streamable HTTP Documentation](./streamable-http.md).
 
 ## Configuration and Environment
